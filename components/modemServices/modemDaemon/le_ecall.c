--- conflicted
+++ resolved
@@ -4204,35 +4204,16 @@
         return LE_BAD_PARAMETER;
     }
 
-<<<<<<< HEAD
     if (strlen(vin) != LE_ECALL_VIN_MAX_LEN)
     {
         LE_WARN("VIN has to be %d bytes long: %s -> %zd",
             LE_ECALL_VIN_MAX_LEN, vin, strlen(vin));
         return LE_FAULT;
-=======
-    if (LE_ECALL_VIN_MAX_LEN > strnlen( vin, LE_ECALL_VIN_MAX_BYTES))
-    {
-        LE_WARN("SetVIN parameter vin is not big enough %zu. Should be least %d. '%s'",
-                strnlen( vin, LE_ECALL_VIN_MAX_BYTES),
-                LE_ECALL_VIN_MAX_LEN,
-                vin);
-        result = LE_FAULT;
->>>>>>> 36dc5a13
     }
 
     if (VerifyVIN((char *)vin))
     {
-<<<<<<< HEAD
         return LE_FAULT;
-=======
-        iteratorRef = le_cfg_CreateWriteTxn( CFG_MODEMSERVICE_ECALL_PATH );
-
-        le_cfg_SetString(iteratorRef, CFG_NODE_VIN, vin);
-        LE_INFO("Set VIN to %s", vin);
-        result = LE_OK;
-        le_cfg_CommitTxn(iteratorRef);
->>>>>>> 36dc5a13
     }
 
     iterator = le_cfg_CreateWriteTxn(CFG_MODEMSERVICE_ECALL_PATH);
@@ -4251,33 +4232,17 @@
  * @return
  *  - LE_OK on success
  *  - LE_NOT_FOUND if the value is not set.
-<<<<<<< HEAD
  *  - LE_BAD_PARAMETER parameter is NULL or too small
-=======
- *  - LE_BAD_PARAMETER parameter is NULL or to small
  *  - LE_FAULT for other failures
->>>>>>> 36dc5a13
  */
 //--------------------------------------------------------------------------------------------------
 le_result_t le_ecall_GetVIN
 (
-<<<<<<< HEAD
     char* vin,              ///< [OUT] VIN size is 18 chars
     size_t vinNumElements   ///< [IN]
 )
 {
     le_cfg_IteratorRef_t iterator;
-=======
-    char* vin,
-        ///< [OUT] VIN is gotten with a null termination.
-
-    size_t vinNumElements
-        ///< [IN]
-)
-{
-    le_result_t result = LE_OK;
-    le_cfg_IteratorRef_t iteratorRef = NULL;
->>>>>>> 36dc5a13
 
     if (!vin)
     {
@@ -4285,18 +4250,10 @@
         return LE_BAD_PARAMETER;
     }
 
-<<<<<<< HEAD
     if (vinNumElements != LE_ECALL_VIN_MAX_BYTES)
     {
         LE_WARN("VIN has to be at least %d bytes long", LE_ECALL_VIN_MAX_BYTES);
         return LE_BAD_PARAMETER;
-=======
-    if (LE_ECALL_VIN_MAX_BYTES > vinNumElements)
-    {
-        LE_ERROR("vinNumElements must be at least %d not %zu",
-                 LE_ECALL_VIN_MAX_BYTES, vinNumElements);
-        return LE_FAULT;
->>>>>>> 36dc5a13
     }
 
     iterator = le_cfg_CreateReadTxn(CFG_MODEMSERVICE_ECALL_PATH);
@@ -4304,32 +4261,11 @@
     // Get VIN
     if (!le_cfg_NodeExists(iterator, CFG_NODE_VIN))
     {
-<<<<<<< HEAD
         LE_WARN("No node value set for '%s'", CFG_NODE_VIN);
 
         le_cfg_CancelTxn(iterator);
 
         return LE_NOT_FOUND;
-=======
-        if (le_cfg_GetString(iteratorRef, CFG_NODE_VIN, vinStr, LE_ECALL_VIN_MAX_BYTES, "")
-            != LE_OK)
-        {
-            LE_WARN("No node value set for '%s'", CFG_NODE_VIN);
-            vin[0] = '\0';
-        }
-        else if (strnlen( vinStr, LE_ECALL_VIN_MAX_BYTES) > 0)
-        {
-            if (snprintf(vin, LE_ECALL_VIN_MAX_BYTES, "%s", vinStr) < 0)
-            {
-                LE_WARN("snprintf error");
-                result = LE_FAULT;
-            }
-        }
-        else
-        {
-            result = LE_NOT_FOUND;
-        }
->>>>>>> 36dc5a13
     }
 
     memset(vin, 0, LE_ECALL_VIN_MAX_BYTES);
